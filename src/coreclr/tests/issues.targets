<Project DefaultTargets = "GetListOfTestCmds"
    xmlns="http://schemas.microsoft.com/developer/msbuild/2003" >
    <ItemGroup Condition="'$(XunitTestBinBase)' != ''">
        <ExcludeList Include="$(XunitTestBinBase)\JIT\Directed\lifetime\lifetime2\lifetime2.cmd" >
             <Issue>1037</Issue>
        </ExcludeList>
        <ExcludeList Include="$(XunitTestBinBase)\JIT\opt\Tailcall\TailcallVerifyWithPrefix\TailcallVerifyWithPrefix.cmd" >
             <Issue>2329</Issue>
        </ExcludeList>
        <ExcludeList Include="$(XunitTestBinBase)\JIT\Methodical\delegate\_simpleoddpower_il_d\_simpleoddpower_il_d.cmd" >
             <Issue>2407</Issue>
        </ExcludeList>
        <ExcludeList Include="$(XunitTestBinBase)\JIT\Methodical\delegate\_simpleoddpower_il_r\_simpleoddpower_il_r.cmd" >
             <Issue>2407</Issue>
        </ExcludeList>
        <ExcludeList Include="$(XunitTestBinBase)\JIT\Methodical\varargs\seh\filter_il_d\filter_il_d.cmd" >
             <Issue>2411</Issue>
        </ExcludeList>
        <ExcludeList Include="$(XunitTestBinBase)\JIT\Methodical\varargs\seh\filter_il_r\filter_il_r.cmd" >
             <Issue>2411</Issue>
        </ExcludeList>
        <ExcludeList Include="$(XunitTestBinBase)\JIT\Directed\coverage\importer\Desktop\bleref_il_d\bleref_il_d.cmd" >
             <Issue>2414</Issue>
        </ExcludeList>
        <ExcludeList Include="$(XunitTestBinBase)\JIT\Directed\coverage\importer\Desktop\bleref_il_r\bleref_il_r.cmd" >
             <Issue>2414</Issue>
        </ExcludeList>
        <ExcludeList Include="$(XunitTestBinBase)\JIT\jit64\localloc\verify\verify01_dynamic\verify01_dynamic.cmd" >
             <Issue>2414</Issue>
        </ExcludeList>
        <ExcludeList Include="$(XunitTestBinBase)\JIT\jit64\localloc\verify\verify01_large\verify01_large.cmd" >
             <Issue>2414</Issue>
        </ExcludeList>
        <ExcludeList Include="$(XunitTestBinBase)\JIT\jit64\localloc\verify\verify01_small\verify01_small.cmd" >
             <Issue>2414</Issue>
        </ExcludeList>
        <ExcludeList Include="$(XunitTestBinBase)\JIT\jit64\regress\ndpw\21220\b21220\b21220.cmd" >
             <Issue>2414</Issue>
        </ExcludeList>
<<<<<<< HEAD
        <ExcludeList Include="$(XunitTestBinBase)\JIT\jit64\regress\vsw\102754\test1\test1.cmd" >
             <Issue>2414</Issue>
        </ExcludeList>
        <ExcludeList Include="$(XunitTestBinBase)\JIT\jit64\regress\vsw\102754\test2\test2.cmd" >
             <Issue>2414</Issue>
        </ExcludeList>
        <ExcludeList Include="$(XunitTestBinBase)\JIT\Methodical\switch\switch1\switch1.cmd" >
             <Issue>2414</Issue>
        </ExcludeList>
        <ExcludeList Include="$(XunitTestBinBase)\JIT\Methodical\switch\switch10\switch10.cmd" >
             <Issue>2414</Issue>
        </ExcludeList>
        <ExcludeList Include="$(XunitTestBinBase)\JIT\Methodical\switch\switch11\switch11.cmd" >
             <Issue>2414</Issue>
        </ExcludeList>
        <ExcludeList Include="$(XunitTestBinBase)\JIT\Methodical\switch\switch2\switch2.cmd" >
             <Issue>2414</Issue>
        </ExcludeList>
        <ExcludeList Include="$(XunitTestBinBase)\JIT\Methodical\switch\switch3\switch3.cmd" >
             <Issue>2414</Issue>
        </ExcludeList>
        <ExcludeList Include="$(XunitTestBinBase)\JIT\Methodical\switch\switch4\switch4.cmd" >
             <Issue>2414</Issue>
        </ExcludeList>
        <ExcludeList Include="$(XunitTestBinBase)\JIT\Methodical\switch\switch5\switch5.cmd" >
             <Issue>2414</Issue>
        </ExcludeList>
        <ExcludeList Include="$(XunitTestBinBase)\JIT\Methodical\switch\switch6\switch6.cmd" >
             <Issue>2414</Issue>
        </ExcludeList>
        <ExcludeList Include="$(XunitTestBinBase)\JIT\Methodical\switch\switch7\switch7.cmd" >
             <Issue>2414</Issue>
        </ExcludeList>
        <ExcludeList Include="$(XunitTestBinBase)\JIT\Methodical\switch\switch8\switch8.cmd" >
             <Issue>2414</Issue>
        </ExcludeList>
        <ExcludeList Include="$(XunitTestBinBase)\JIT\Methodical\switch\switch9\switch9.cmd" >
             <Issue>2414</Issue>
        </ExcludeList>
        <ExcludeList Include="$(XunitTestBinBase)\JIT\Methodical\tailcall\_il_dbgrecurse_ep_void\_il_dbgrecurse_ep_void.cmd" >
             <Issue>2414</Issue>
        </ExcludeList>
        <ExcludeList Include="$(XunitTestBinBase)\JIT\Methodical\tailcall\_il_dbgtest_void\_il_dbgtest_void.cmd" >
             <Issue>2414</Issue>
        </ExcludeList>
        <ExcludeList Include="$(XunitTestBinBase)\JIT\Methodical\tailcall\_il_relrecurse_ep_void\_il_relrecurse_ep_void.cmd" >
             <Issue>2414</Issue>
        </ExcludeList>
        <ExcludeList Include="$(XunitTestBinBase)\JIT\Methodical\tailcall\_il_reltest_void\_il_reltest_void.cmd" >
=======
        <ExcludeList Include="$(XunitTestBinBase)\JIT\Methodical\cctor\misc\tail_il_d\tail_il_d.cmd" >
             <Issue>2414</Issue>
        </ExcludeList>
        <ExcludeList Include="$(XunitTestBinBase)\JIT\Methodical\cctor\misc\tail_il_r\tail_il_r.cmd" >
             <Issue>2414</Issue>
        </ExcludeList>
        <ExcludeList Include="$(XunitTestBinBase)\JIT\Methodical\cctor\misc\threads3_il_d\threads3_il_d.cmd" >
             <Issue>2414</Issue>
        </ExcludeList>
        <ExcludeList Include="$(XunitTestBinBase)\JIT\Methodical\cctor\misc\threads3_il_r\threads3_il_r.cmd" >
             <Issue>2414</Issue>
        </ExcludeList>
        <ExcludeList Include="$(XunitTestBinBase)\JIT\Methodical\cctor\simple\precise3_il_d\precise3_il_d.cmd" >
             <Issue>2414</Issue>
        </ExcludeList>
        <ExcludeList Include="$(XunitTestBinBase)\JIT\Methodical\cctor\simple\precise3_il_r\precise3_il_r.cmd" >
>>>>>>> 8b3d478d
             <Issue>2414</Issue>
        </ExcludeList>
        <ExcludeList Include="$(XunitTestBinBase)\JIT\Methodical\varargs\seh\fault_il_d\fault_il_d.cmd" >
             <Issue>2414</Issue>
        </ExcludeList>
        <ExcludeList Include="$(XunitTestBinBase)\JIT\Methodical\varargs\seh\fault_il_r\fault_il_r.cmd" >
             <Issue>2414</Issue>
        </ExcludeList>
        <ExcludeList Include="$(XunitTestBinBase)\JIT\Regression\CLR-x86-JIT\V1.2-M01\b08046\b08046\b08046.cmd" >
             <Issue>2414</Issue>
        </ExcludeList>
        <ExcludeList Include="$(XunitTestBinBase)\JIT\Directed\coverage\importer\Desktop\ldelemnullarr1_il_d\ldelemnullarr1_il_d.cmd" >
             <Issue>2416</Issue>
        </ExcludeList>
        <ExcludeList Include="$(XunitTestBinBase)\JIT\Directed\coverage\importer\Desktop\ldelemnullarr1_il_r\ldelemnullarr1_il_r.cmd" >
             <Issue>2416</Issue>
        </ExcludeList>
        <ExcludeList Include="$(XunitTestBinBase)\JIT\Directed\coverage\importer\Desktop\nonrefsdarr_il_d\nonrefsdarr_il_d.cmd" >
             <Issue>2416</Issue>
        </ExcludeList>
        <ExcludeList Include="$(XunitTestBinBase)\JIT\Directed\coverage\importer\Desktop\nonrefsdarr_il_r\nonrefsdarr_il_r.cmd" >
             <Issue>2416</Issue>
        </ExcludeList>
        <ExcludeList Include="$(XunitTestBinBase)\JIT\Directed\intrinsic\interlocked\rva_rvastatic1\rva_rvastatic1.cmd" >
             <Issue>2433</Issue>
        </ExcludeList>
        <ExcludeList Include="$(XunitTestBinBase)\JIT\Directed\intrinsic\interlocked\rva_rvastatic2\rva_rvastatic2.cmd" >
             <Issue>2433</Issue>
        </ExcludeList>
        <ExcludeList Include="$(XunitTestBinBase)\JIT\Directed\intrinsic\interlocked\rva_rvastatic3\rva_rvastatic3.cmd" >
             <Issue>2433</Issue>
        </ExcludeList>
        <ExcludeList Include="$(XunitTestBinBase)\JIT\Directed\intrinsic\interlocked\rva_rvastatic4\rva_rvastatic4.cmd" >
             <Issue>2433</Issue>
        </ExcludeList>
        <ExcludeList Include="$(XunitTestBinBase)\JIT\Methodical\cctor\misc\global_il_d\global_il_d.cmd" >
             <Issue>2433</Issue>
        </ExcludeList>
        <ExcludeList Include="$(XunitTestBinBase)\JIT\Methodical\cctor\misc\global_il_r\global_il_r.cmd" >
             <Issue>2433</Issue>
        </ExcludeList>
        <ExcludeList Include="$(XunitTestBinBase)\JIT\Directed\pinvoke\preemptive_cooperative\preemptive_cooperative.cmd" >
             <Issue>2434</Issue>
        </ExcludeList>
        <ExcludeList Include="$(XunitTestBinBase)\JIT\Directed\RVAInit\extended\extended.cmd" >
             <Issue>2435</Issue>
        </ExcludeList>
        <ExcludeList Include="$(XunitTestBinBase)\JIT\Directed\RVAInit\overlap\overlap.cmd" >
             <Issue>2435</Issue>
        </ExcludeList>
        <ExcludeList Include="$(XunitTestBinBase)\JIT\Methodical\tailcall\_il_dbgpointer\_il_dbgpointer.cmd" >
             <Issue>2435</Issue>
        </ExcludeList>
        <ExcludeList Include="$(XunitTestBinBase)\JIT\Methodical\tailcall\_il_dbgpointer_i\_il_dbgpointer_i.cmd" >
             <Issue>2435</Issue>
        </ExcludeList>
        <ExcludeList Include="$(XunitTestBinBase)\JIT\Methodical\tailcall\_il_relpointer\_il_relpointer.cmd" >
             <Issue>2435</Issue>
        </ExcludeList>
        <ExcludeList Include="$(XunitTestBinBase)\JIT\Methodical\tailcall\_il_relpointer_i\_il_relpointer_i.cmd" >
             <Issue>2435</Issue>
        </ExcludeList>
        <ExcludeList Include="$(XunitTestBinBase)\JIT\Regression\CLR-x86-JIT\V1-M11-Beta1\b49644\b49644\b49644.cmd" >
             <Issue>2435</Issue>
        </ExcludeList>
        <ExcludeList Include="$(XunitTestBinBase)\JIT\Regression\CLR-x86-JIT\V1.2-Beta1\b102637\b102637\b102637.cmd" >
             <Issue>2435</Issue>
        </ExcludeList>
        <ExcludeList Include="$(XunitTestBinBase)\JIT\Directed\tls\mutualrecurthd-tls\mutualrecurthd-tls.cmd" >
             <Issue>2441</Issue>
        </ExcludeList>
        <ExcludeList Include="$(XunitTestBinBase)\JIT\Directed\tls\test-tls\test-tls.cmd" >
             <Issue>2441</Issue>
        </ExcludeList>
        <ExcludeList Include="$(XunitTestBinBase)\JIT\Regression\CLR-x86-EJIT\v1-m10\b07847\b07847\b07847.cmd" >
             <Issue>2441</Issue>
        </ExcludeList>
        <ExcludeList Include="$(XunitTestBinBase)\JIT\Regression\CLR-x86-JIT\V1.2-M01\b03689\b03689\b03689.cmd" >
             <Issue>2441</Issue>
        </ExcludeList>
        <ExcludeList Include="$(XunitTestBinBase)\JIT\Methodical\Boxing\xlang\_dbgsin_il_cs\_dbgsin_il_cs.cmd" >
             <Issue>2442</Issue>
        </ExcludeList>
        <ExcludeList Include="$(XunitTestBinBase)\JIT\Methodical\Boxing\xlang\_odbgsin_il_cs\_odbgsin_il_cs.cmd" >
             <Issue>2442</Issue>
        </ExcludeList>
        <ExcludeList Include="$(XunitTestBinBase)\JIT\Methodical\Boxing\xlang\_orelsin_il_cs\_orelsin_il_cs.cmd" >
             <Issue>2442</Issue>
        </ExcludeList>
        <ExcludeList Include="$(XunitTestBinBase)\JIT\Methodical\Boxing\xlang\_relsin_il_cs\_relsin_il_cs.cmd" >
             <Issue>2442</Issue>
        </ExcludeList>
        <ExcludeList Include="$(XunitTestBinBase)\JIT\Methodical\Boxing\xlang\_dbgsin_il_il\_dbgsin_il_il.cmd" >
             <Issue>2442</Issue>
        </ExcludeList>
        <ExcludeList Include="$(XunitTestBinBase)\JIT\Methodical\Boxing\xlang\_odbgsin_il_il\_odbgsin_il_il.cmd" >
             <Issue>2442</Issue>
        </ExcludeList>
        <ExcludeList Include="$(XunitTestBinBase)\JIT\Methodical\Boxing\xlang\_orelsin_il_il\_orelsin_il_il.cmd" >
             <Issue>2442</Issue>
        </ExcludeList>
        <ExcludeList Include="$(XunitTestBinBase)\JIT\Methodical\Boxing\xlang\_relsin_il_il\_relsin_il_il.cmd" >
             <Issue>2442</Issue>
        </ExcludeList>
        <ExcludeList Include="$(XunitTestBinBase)\JIT\Methodical\xxobj\operand\_il_dbglocalloc\_il_dbglocalloc.cmd" >
             <Issue>2444</Issue>
        </ExcludeList>
        <ExcludeList Include="$(XunitTestBinBase)\JIT\Methodical\xxobj\operand\_il_rellocalloc\_il_rellocalloc.cmd" >
             <Issue>2444</Issue>
        </ExcludeList>
        <ExcludeList Include="$(XunitTestBinBase)\JIT\Methodical\eh\deadcode\badcodeafterfinally_d\badcodeafterfinally_d.cmd" >
             <Issue>2444</Issue>
        </ExcludeList>
        <ExcludeList Include="$(XunitTestBinBase)\JIT\Methodical\eh\deadcode\badcodeafterfinally_r\badcodeafterfinally_r.cmd" >
             <Issue>2444</Issue>
        </ExcludeList>
        <ExcludeList Include="$(XunitTestBinBase)\JIT\Regression\Dev11\dev10_865840\dev10_865840\dev10_865840.cmd" >
             <Issue>2445</Issue>
        </ExcludeList>
        <ExcludeList Include="$(XunitTestBinBase)\JIT\Directed\rvastatics\rvastatic1\rvastatic1.cmd" >
             <Issue>2451</Issue>
        </ExcludeList>
        <ExcludeList Include="$(XunitTestBinBase)\JIT\Directed\rvastatics\rvastatic2\rvastatic2.cmd" >
             <Issue>2451</Issue>
        </ExcludeList>
        <ExcludeList Include="$(XunitTestBinBase)\JIT\Directed\rvastatics\rvastatic3\rvastatic3.cmd" >
             <Issue>2451</Issue>
        </ExcludeList>
        <ExcludeList Include="$(XunitTestBinBase)\JIT\Directed\rvastatics\rvastatic4\rvastatic4.cmd" >
             <Issue>2451</Issue>
        </ExcludeList>
        <ExcludeList Include="$(XunitTestBinBase)\JIT\Directed\rvastatics\rvastatic5\rvastatic5.cmd" >
             <Issue>2451</Issue>
        </ExcludeList>
        <ExcludeList Include="$(XunitTestBinBase)\JIT\Regression\VS-ia64-JIT\V2.0-Beta2\b410474\b410474\b410474.cmd" >
             <Issue>2451</Issue>
        </ExcludeList>
        <ExcludeList Include="$(XunitTestBinBase)\JIT\Directed\pinning\object-pin\object-pin\object-pin.cmd" >
             <Issue>2452</Issue>
        </ExcludeList>
        <ExcludeList Include="$(XunitTestBinBase)\JIT\Methodical\Boxing\xlang\_dbgsin_cs_il\_dbgsin_cs_il.cmd" >
             <Issue>3216</Issue>
        </ExcludeList>
        <ExcludeList Include="$(XunitTestBinBase)\JIT\Methodical\Boxing\xlang\_odbgsin_cs_il\_odbgsin_cs_il.cmd" >
             <Issue>3216</Issue>
        </ExcludeList>
        <ExcludeList Include="$(XunitTestBinBase)\JIT\Methodical\Boxing\xlang\_relsin_cs_il\_relsin_cs_il.cmd" >
             <Issue>3216</Issue>
        </ExcludeList>
        <ExcludeList Include="$(XunitTestBinBase)\JIT\Methodical\Boxing\xlang\_orelsin_cs_il\_orelsin_cs_il.cmd" >
             <Issue>3216</Issue>
        </ExcludeList>
        <ExcludeList Include="$(XunitTestBinBase)\Interop\BestFitMapping\BestFitMapping\BestFitMapping.cmd" >
             <Issue>3571</Issue>
	    </ExcludeList>
        <ExcludeList Include="$(XunitTestBinBase)\GC\Scenarios\DoublinkList\doublinknoleak\*">
             <Issue>3392</Issue>
        </ExcludeList>
        <ExcludeList Include="$(XunitTestBinBase)\GC\Scenarios\BaseFinal\basefinal\*">
             <Issue>3392</Issue>
        </ExcludeList>
        <ExcludeList Include="$(XunitTestBinBase)\GC\Coverage\smalloom\*">
             <Issue>3392</Issue>
        </ExcludeList>
        <ExcludeList Include="$(XunitTestBinBase)\GC\Coverage\271010\*">
             <Issue>3392</Issue>
        </ExcludeList>
        <ExcludeList Include="$(XunitTestBinBase)\GC\Features\BackgroundGC\foregroundgc\*">
             <Issue>3392</Issue>
        </ExcludeList>
        <ExcludeList Include="$(XunitTestBinBase)\GC\Features\LOHFragmentation\lohfragmentation\*">
             <Issue>3392</Issue>
        </ExcludeList>
        <ExcludeList Include="$(XunitTestBinBase)\GC\Features\SustainedLowLatency\scenario\*">
             <Issue>3392</Issue>
        </ExcludeList>
        <ExcludeList Include="$(XunitTestBinBase)\GC\Regressions\dev10bugs\536168\536168\*">
             <Issue>3392</Issue>
        </ExcludeList>
        <ExcludeList Include="$(XunitTestBinBase)\GC\Scenarios\muldimjagary\muldimjagary\*">
             <Issue>3392</Issue>
        </ExcludeList>
        <ExcludeList Include="$(XunitTestBinBase)\GC\LargeMemory\API\gc\getgeneration\*">
             <Issue>3392</Issue>
        </ExcludeList>
        <ExcludeList Include="$(XunitTestBinBase)\GC\LargeMemory\API\gc\reregisterforfinalize\*">
             <Issue>3392</Issue>
        </ExcludeList>
        <ExcludeList Include="$(XunitTestBinBase)\GC\LargeMemory\Allocation\finalizertest\*">
             <Issue>3392</Issue>
        </ExcludeList>
        <ExcludeList Include="$(XunitTestBinBase)\GC\LargeMemory\API\gc\collect\*">
             <Issue>3392</Issue>
        </ExcludeList>
        <ExcludeList Include="$(XunitTestBinBase)\baseservices\exceptions\regressions\Dev11\147911\test147911\*">
             <Issue>3651</Issue>
        </ExcludeList>
        <ExcludeList Include="$(XunitTestBinBase)\JIT\SIMD\Vector3Interop_r\Vector3Interop_r.cmd">
             <Issue>4529</Issue>
        </ExcludeList>
        <ExcludeList Include="$(XunitTestBinBase)\JIT\SIMD\Vector3Interop_ro\Vector3Interop_ro.cmd">
             <Issue>4529</Issue>
        </ExcludeList>
    </ItemGroup>

    <!-- The following are baseline x86 failures -->

    <ItemGroup Condition="'$(XunitTestBinBase)' != '' and '$(BuildArch)' == 'x86'">
        <ExcludeList Include="$(XunitTestBinBase)\GC\LargeMemory\Allocation\largeexceptiontest\largeexceptiontest.cmd">
             <Issue>3392</Issue>
        </ExcludeList>
        <ExcludeList Include="$(XunitTestBinBase)\GC\LargeMemory\API\gc\gettotalmemory\gettotalmemory.cmd">
             <Issue>3392</Issue>
        </ExcludeList>
        <ExcludeList Include="$(XunitTestBinBase)\GC\LargeMemory\API\gc\keepalive\keepalive.cmd">
             <Issue>3392</Issue>
        </ExcludeList>
        <ExcludeList Include="$(XunitTestBinBase)\GC\LargeMemory\API\gc\suppressfinalize\suppressfinalize.cmd">
             <Issue>3392</Issue>
        </ExcludeList>
        <ExcludeList Include="$(XunitTestBinBase)\Interop\ICastable\Castable\Castable.cmd">
             <Issue>needs triage</Issue>
        </ExcludeList>
        <ExcludeList Include="$(XunitTestBinBase)\JIT\Methodical\divrem\div\u8div_cs_do\u8div_cs_do.cmd">
             <Issue>needs triage</Issue>
        </ExcludeList>
        <ExcludeList Include="$(XunitTestBinBase)\JIT\Methodical\divrem\div\u8div_cs_ro\u8div_cs_ro.cmd">
             <Issue>needs triage</Issue>
        </ExcludeList>
        <ExcludeList Include="$(XunitTestBinBase)\JIT\Methodical\divrem\rem\u8rem_cs_do\u8rem_cs_do.cmd">
             <Issue>needs triage</Issue>
        </ExcludeList>
        <ExcludeList Include="$(XunitTestBinBase)\JIT\Methodical\divrem\rem\u8rem_cs_ro\u8rem_cs_ro.cmd">
             <Issue>needs triage</Issue>
        </ExcludeList>
        <ExcludeList Include="$(XunitTestBinBase)\JIT\opt\Inline\regression\mismatch32\mismatch32\mismatch32.cmd">
             <Issue>needs triage</Issue>
        </ExcludeList>
        <ExcludeList Include="$(XunitTestBinBase)\JIT\opt\Inline\regression\mismatch64\mismatch64\mismatch64.cmd">
             <Issue>needs triage</Issue>
        </ExcludeList>
        <ExcludeList Include="$(XunitTestBinBase)\JIT\opt\perf\doublealign\Locals\Locals.cmd">
             <Issue>needs triage</Issue>
        </ExcludeList>
        <ExcludeList Include="$(XunitTestBinBase)\JIT\Performance\CodeQuality\Roslyn\CscBench\CscBench.cmd">
             <Issue>needs triage</Issue>
        </ExcludeList>
        <ExcludeList Include="$(XunitTestBinBase)\JIT\Regression\CLR-x86-JIT\V1.2-Beta1\b103058\b103058\b103058.cmd">
             <Issue>needs triage</Issue>
        </ExcludeList>
        <ExcludeList Include="$(XunitTestBinBase)\JIT\Regression\Dev11\External\dev11_239804\ShowLocallocAlignment\ShowLocallocAlignment.cmd">
             <Issue>needs triage</Issue>
        </ExcludeList>
        <ExcludeList Include="$(XunitTestBinBase)\JIT\SIMD\CircleInConvex_r\CircleInConvex_r.cmd">
             <Issue>3964</Issue>
        </ExcludeList>
        <ExcludeList Include="$(XunitTestBinBase)\JIT\SIMD\CircleInConvex_ro\CircleInConvex_ro.cmd">
             <Issue>3964</Issue>
        </ExcludeList>
        <ExcludeList Include="$(XunitTestBinBase)\managed\Compilation\Compilation\Compilation.cmd">
             <Issue>needs triage</Issue>
        </ExcludeList>
    </ItemGroup>

    <!-- The following x86 failures only occur with RyuJIT/x86 -->

    <ItemGroup Condition="'$(XunitTestBinBase)' != '' and '$(BuildArch)' == 'x86'">
        <ExcludeList Include="$(XunitTestBinBase)\JIT\Methodical\stringintern\_Simpletest1\_Simpletest1.cmd">
             <Issue>3554</Issue>
        </ExcludeList>
        <ExcludeList Include="$(XunitTestBinBase)\JIT\Methodical\stringintern\_XAssemblytest1-xassem\_XAssemblytest1-xassem.cmd">
             <Issue>3554</Issue>
        </ExcludeList>
        <ExcludeList Include="$(XunitTestBinBase)\JIT\Methodical\stringintern\_XModuletest1-xmod\_XModuletest1-xmod.cmd">
             <Issue>3554</Issue>
        </ExcludeList>
        <ExcludeList Include="$(XunitTestBinBase)\JIT\Methodical\stringintern\test1-xassem\test1-xassem.cmd">
             <Issue>3554</Issue>
        </ExcludeList>
        <ExcludeList Include="$(XunitTestBinBase)\JIT\Performance\CodeQuality\Serialization\Serialize\Serialize.cmd">
             <Issue>3597</Issue>
        </ExcludeList>
        <ExcludeList Include="$(XunitTestBinBase)\JIT\Performance\CodeQuality\V8\DeltaBlue\DeltaBlue\DeltaBlue.cmd">
             <Issue>4817</Issue>
        </ExcludeList>
        <ExcludeList Include="$(XunitTestBinBase)\JIT\Methodical\MDArray\basics\stringarr_cs_do\stringarr_cs_do.cmd">
             <Issue>4844</Issue>
        </ExcludeList>
    </ItemGroup>
</Project><|MERGE_RESOLUTION|>--- conflicted
+++ resolved
@@ -35,76 +35,6 @@
              <Issue>2414</Issue>
         </ExcludeList>
         <ExcludeList Include="$(XunitTestBinBase)\JIT\jit64\regress\ndpw\21220\b21220\b21220.cmd" >
-             <Issue>2414</Issue>
-        </ExcludeList>
-<<<<<<< HEAD
-        <ExcludeList Include="$(XunitTestBinBase)\JIT\jit64\regress\vsw\102754\test1\test1.cmd" >
-             <Issue>2414</Issue>
-        </ExcludeList>
-        <ExcludeList Include="$(XunitTestBinBase)\JIT\jit64\regress\vsw\102754\test2\test2.cmd" >
-             <Issue>2414</Issue>
-        </ExcludeList>
-        <ExcludeList Include="$(XunitTestBinBase)\JIT\Methodical\switch\switch1\switch1.cmd" >
-             <Issue>2414</Issue>
-        </ExcludeList>
-        <ExcludeList Include="$(XunitTestBinBase)\JIT\Methodical\switch\switch10\switch10.cmd" >
-             <Issue>2414</Issue>
-        </ExcludeList>
-        <ExcludeList Include="$(XunitTestBinBase)\JIT\Methodical\switch\switch11\switch11.cmd" >
-             <Issue>2414</Issue>
-        </ExcludeList>
-        <ExcludeList Include="$(XunitTestBinBase)\JIT\Methodical\switch\switch2\switch2.cmd" >
-             <Issue>2414</Issue>
-        </ExcludeList>
-        <ExcludeList Include="$(XunitTestBinBase)\JIT\Methodical\switch\switch3\switch3.cmd" >
-             <Issue>2414</Issue>
-        </ExcludeList>
-        <ExcludeList Include="$(XunitTestBinBase)\JIT\Methodical\switch\switch4\switch4.cmd" >
-             <Issue>2414</Issue>
-        </ExcludeList>
-        <ExcludeList Include="$(XunitTestBinBase)\JIT\Methodical\switch\switch5\switch5.cmd" >
-             <Issue>2414</Issue>
-        </ExcludeList>
-        <ExcludeList Include="$(XunitTestBinBase)\JIT\Methodical\switch\switch6\switch6.cmd" >
-             <Issue>2414</Issue>
-        </ExcludeList>
-        <ExcludeList Include="$(XunitTestBinBase)\JIT\Methodical\switch\switch7\switch7.cmd" >
-             <Issue>2414</Issue>
-        </ExcludeList>
-        <ExcludeList Include="$(XunitTestBinBase)\JIT\Methodical\switch\switch8\switch8.cmd" >
-             <Issue>2414</Issue>
-        </ExcludeList>
-        <ExcludeList Include="$(XunitTestBinBase)\JIT\Methodical\switch\switch9\switch9.cmd" >
-             <Issue>2414</Issue>
-        </ExcludeList>
-        <ExcludeList Include="$(XunitTestBinBase)\JIT\Methodical\tailcall\_il_dbgrecurse_ep_void\_il_dbgrecurse_ep_void.cmd" >
-             <Issue>2414</Issue>
-        </ExcludeList>
-        <ExcludeList Include="$(XunitTestBinBase)\JIT\Methodical\tailcall\_il_dbgtest_void\_il_dbgtest_void.cmd" >
-             <Issue>2414</Issue>
-        </ExcludeList>
-        <ExcludeList Include="$(XunitTestBinBase)\JIT\Methodical\tailcall\_il_relrecurse_ep_void\_il_relrecurse_ep_void.cmd" >
-             <Issue>2414</Issue>
-        </ExcludeList>
-        <ExcludeList Include="$(XunitTestBinBase)\JIT\Methodical\tailcall\_il_reltest_void\_il_reltest_void.cmd" >
-=======
-        <ExcludeList Include="$(XunitTestBinBase)\JIT\Methodical\cctor\misc\tail_il_d\tail_il_d.cmd" >
-             <Issue>2414</Issue>
-        </ExcludeList>
-        <ExcludeList Include="$(XunitTestBinBase)\JIT\Methodical\cctor\misc\tail_il_r\tail_il_r.cmd" >
-             <Issue>2414</Issue>
-        </ExcludeList>
-        <ExcludeList Include="$(XunitTestBinBase)\JIT\Methodical\cctor\misc\threads3_il_d\threads3_il_d.cmd" >
-             <Issue>2414</Issue>
-        </ExcludeList>
-        <ExcludeList Include="$(XunitTestBinBase)\JIT\Methodical\cctor\misc\threads3_il_r\threads3_il_r.cmd" >
-             <Issue>2414</Issue>
-        </ExcludeList>
-        <ExcludeList Include="$(XunitTestBinBase)\JIT\Methodical\cctor\simple\precise3_il_d\precise3_il_d.cmd" >
-             <Issue>2414</Issue>
-        </ExcludeList>
-        <ExcludeList Include="$(XunitTestBinBase)\JIT\Methodical\cctor\simple\precise3_il_r\precise3_il_r.cmd" >
->>>>>>> 8b3d478d
              <Issue>2414</Issue>
         </ExcludeList>
         <ExcludeList Include="$(XunitTestBinBase)\JIT\Methodical\varargs\seh\fault_il_d\fault_il_d.cmd" >
