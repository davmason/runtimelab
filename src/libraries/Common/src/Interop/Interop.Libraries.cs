// Licensed to the .NET Foundation under one or more agreements.
// The .NET Foundation licenses this file to you under the MIT license.

internal static partial class Interop
{
    internal static partial class Libraries
    {
<<<<<<< HEAD
#if CORERT
        internal const string GlobalizationNative = "libSystem.Globalization.Native";
#else
        internal const string GlobalizationNative = "QCall";
#endif
=======
        internal const string GlobalizationNative = "libSystem.Globalization.Native";
>>>>>>> 0ec07945
    }
}<|MERGE_RESOLUTION|>--- conflicted
+++ resolved
@@ -5,14 +5,6 @@
 {
     internal static partial class Libraries
     {
-<<<<<<< HEAD
-#if CORERT
         internal const string GlobalizationNative = "libSystem.Globalization.Native";
-#else
-        internal const string GlobalizationNative = "QCall";
-#endif
-=======
-        internal const string GlobalizationNative = "libSystem.Globalization.Native";
->>>>>>> 0ec07945
     }
 }