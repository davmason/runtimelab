--- conflicted
+++ resolved
@@ -3,6 +3,8 @@
 // See the LICENSE file in the project root for more information.
 
 using System.Collections.Generic;
+using System.Diagnostics;
+using System.Linq;
 using System.Reflection;
 using Microsoft.CodeAnalysis;
 using Microsoft.CodeAnalysis.CSharp.Syntax;
@@ -29,27 +31,12 @@
 
             if (jsonSerializableAttributeSymbol == null)
             {
-<<<<<<< HEAD
-                typeDeclarationNode = entry.Value;
-                semanticModel = context.Compilation.GetSemanticModel(typeDeclarationNode.SyntaxTree);
-                namedTypeSymbol = (INamedTypeSymbol)semanticModel.GetDeclaredSymbol(typeDeclarationNode);
-                convertedType = new TypeWrapper(namedTypeSymbol, metadataLoadContext);
-                FoundTypes[entry.Key] = convertedType;
-=======
                 return;
->>>>>>> 7d31d9ca
             }
 
             // Find classes with JsonSerializable Attributes.
             foreach (TypeDeclarationSyntax typeDeclarationNode in receiver.TypesWithAttributes)
             {
-<<<<<<< HEAD
-                identifierNameNode = entry.Value;
-                semanticModel = context.Compilation.GetSemanticModel(identifierNameNode.SyntaxTree);
-                typeSymbol = context.Compilation.GetSemanticModel(identifierNameNode.SyntaxTree).GetTypeInfo(identifierNameNode).ConvertedType;
-                convertedType = new TypeWrapper(typeSymbol, metadataLoadContext);
-                FoundTypes[entry.Key] = convertedType;
-=======
                 SemanticModel model = context.Compilation.GetSemanticModel(typeDeclarationNode.SyntaxTree);
 
                 // Check if it contains a JsonSerializableAttribute.
@@ -72,15 +59,14 @@
 
                         // Get non-user owned typeSymbol from IdentifierNameSyntax and add to found types.
                         ITypeSymbol externalTypeSymbol = model.GetTypeInfo(externalTypeNode).ConvertedType;
-                        foundTypes[typeDeclarationNode.Identifier.Text] = new TypeWrapper(externalTypeSymbol, metadataLoadContext);
+                        FoundTypes[typeDeclarationNode.Identifier.Text] = new TypeWrapper(externalTypeSymbol, metadataLoadContext);
                     }
                     else
                     {
                         // Add user owned type into found types.
-                        foundTypes[typeDeclarationNode.Identifier.Text] = new TypeWrapper(typeSymbol, metadataLoadContext);
+                        FoundTypes[typeDeclarationNode.Identifier.Text] = new TypeWrapper(typeSymbol, metadataLoadContext);
                     }
                 }
->>>>>>> 7d31d9ca
             }
 
             // Create sources for all found types.
