// Licensed to the .NET Foundation under one or more agreements.
// The .NET Foundation licenses this file to you under the MIT license.

using System.Runtime.InteropServices;
using System.Threading.Tasks;
using Internal.Runtime.CompilerServices;

using StateMachineBox = System.Runtime.CompilerServices.AsyncValueTaskMethodBuilder<System.Threading.Tasks.VoidTaskResult>.StateMachineBox;

namespace System.Runtime.CompilerServices
{
    /// <summary>Represents a builder for asynchronous methods that return a <see cref="ValueTask"/>.</summary>
    [StructLayout(LayoutKind.Auto)]
    public struct AsyncValueTaskMethodBuilder
    {
        /// <summary>true if we should use reusable boxes for async completions of ValueTask methods; false if we should use tasks.</summary>
        /// <remarks>
        /// We rely on tiered compilation turning this into a const and doing dead code elimination to make checks on this efficient.
        /// It's also required for safety that this value never changes once observed, as Unsafe.As casts are employed based on its value.
        /// </remarks>
        internal static readonly bool s_valueTaskPoolingEnabled = GetPoolAsyncValueTasksSwitch();
        /// <summary>Maximum number of boxes that are allowed to be cached per state machine type.</summary>
        internal static readonly int s_valueTaskPoolingCacheSize = GetPoolAsyncValueTasksLimitValue();

        /// <summary>Sentinel object used to indicate that the builder completed synchronously and successfully.</summary>
        private static readonly object s_syncSuccessSentinel = AsyncValueTaskMethodBuilder<VoidTaskResult>.s_syncSuccessSentinel;

<<<<<<< HEAD
        /// <summary>The wrapped state machine box or task, based on the value of s_valueTaskPoolingEnabled.</summary>
=======
        /// <summary>The wrapped state machine box or task, based on the value of <see cref="s_valueTaskPoolingEnabled"/>.</summary>
>>>>>>> ec26ee54
        /// <remarks>
        /// If the operation completed synchronously and successfully, this will be <see cref="s_syncSuccessSentinel"/>.
        /// </remarks>
        private object? m_task; // Debugger depends on the exact name of this field.

        /// <summary>Creates an instance of the <see cref="AsyncValueTaskMethodBuilder"/> struct.</summary>
        /// <returns>The initialized instance.</returns>
        public static AsyncValueTaskMethodBuilder Create() => default;

        /// <summary>Begins running the builder with the associated state machine.</summary>
        /// <typeparam name="TStateMachine">The type of the state machine.</typeparam>
        /// <param name="stateMachine">The state machine instance, passed by reference.</param>
        [MethodImpl(MethodImplOptions.AggressiveInlining)]
        public void Start<TStateMachine>(ref TStateMachine stateMachine)
            where TStateMachine : IAsyncStateMachine =>
            AsyncMethodBuilderCore.Start(ref stateMachine);

        /// <summary>Associates the builder with the specified state machine.</summary>
        /// <param name="stateMachine">The state machine instance to associate with the builder.</param>
        public void SetStateMachine(IAsyncStateMachine stateMachine) =>
            AsyncMethodBuilderCore.SetStateMachine(stateMachine, task: null);

        /// <summary>Marks the task as successfully completed.</summary>
        public void SetResult()
        {
            if (m_task is null)
            {
                m_task = s_syncSuccessSentinel;
            }
<<<<<<< HEAD
#if FEATURE_POOLASYNCVALUETASKS
            else if (AsyncTaskCache.s_valueTaskPoolingEnabled)
=======
            else if (s_valueTaskPoolingEnabled)
>>>>>>> ec26ee54
            {
                Unsafe.As<StateMachineBox>(m_task).SetResult(default);
            }
#endif
            else
            {
                AsyncTaskMethodBuilder<VoidTaskResult>.SetExistingTaskResult(Unsafe.As<Task<VoidTaskResult>>(m_task), default);
            }
        }

        /// <summary>Marks the task as failed and binds the specified exception to the task.</summary>
        /// <param name="exception">The exception to bind to the task.</param>
        public void SetException(Exception exception)
        {
<<<<<<< HEAD
#if FEATURE_POOLASYNCVALUETASKS
            if (AsyncTaskCache.s_valueTaskPoolingEnabled)
=======
            if (s_valueTaskPoolingEnabled)
>>>>>>> ec26ee54
            {
                AsyncValueTaskMethodBuilder<VoidTaskResult>.SetException(exception, ref Unsafe.As<object?, StateMachineBox?>(ref m_task));
            }
            else
#endif
            {
                AsyncTaskMethodBuilder<VoidTaskResult>.SetException(exception, ref Unsafe.As<object?, Task<VoidTaskResult>?>(ref m_task));
            }
        }

        /// <summary>Gets the task for this builder.</summary>
        public ValueTask Task
        {
            get
            {
                if (m_task == s_syncSuccessSentinel)
                {
                    return default;
                }

                // With normal access paterns, m_task should always be non-null here: the async method should have
                // either completed synchronously, in which case SetResult would have set m_task to a non-null object,
                // or it should be completing asynchronously, in which case AwaitUnsafeOnCompleted would have similarly
                // initialized m_task to a state machine object.  However, if the type is used manually (not via
                // compiler-generated code) and accesses Task directly, we force it to be initialized.  Things will then
                // "work" but in a degraded mode, as we don't know the TStateMachine type here, and thus we use a box around
                // the interface instead.

<<<<<<< HEAD
#if FEATURE_POOLASYNCVALUETASKS
                if (AsyncTaskCache.s_valueTaskPoolingEnabled)
=======
                if (s_valueTaskPoolingEnabled)
>>>>>>> ec26ee54
                {
                    var box = Unsafe.As<StateMachineBox?>(m_task);
                    if (box is null)
                    {
                        m_task = box = AsyncValueTaskMethodBuilder<VoidTaskResult>.CreateWeaklyTypedStateMachineBox();
                    }
                    return new ValueTask(box, box.Version);
                }
                else
#endif
                {
                    var task = Unsafe.As<Task<VoidTaskResult>?>(m_task);
                    if (task is null)
                    {
                        m_task = task = new Task<VoidTaskResult>(); // base task used rather than box to minimize size when used as manual promise
                    }
                    return new ValueTask(task);
                }
            }
        }

        /// <summary>Schedules the state machine to proceed to the next action when the specified awaiter completes.</summary>
        /// <typeparam name="TAwaiter">The type of the awaiter.</typeparam>
        /// <typeparam name="TStateMachine">The type of the state machine.</typeparam>
        /// <param name="awaiter">The awaiter.</param>
        /// <param name="stateMachine">The state machine.</param>
        public void AwaitOnCompleted<TAwaiter, TStateMachine>(ref TAwaiter awaiter, ref TStateMachine stateMachine)
            where TAwaiter : INotifyCompletion
            where TStateMachine : IAsyncStateMachine
        {
<<<<<<< HEAD
#if FEATURE_POOLASYNCVALUETASKS
            if (AsyncTaskCache.s_valueTaskPoolingEnabled)
=======
            if (s_valueTaskPoolingEnabled)
>>>>>>> ec26ee54
            {
                AsyncValueTaskMethodBuilder<VoidTaskResult>.AwaitOnCompleted(ref awaiter, ref stateMachine, ref Unsafe.As<object?, StateMachineBox?>(ref m_task));
            }
            else
#endif
            {
                AsyncTaskMethodBuilder<VoidTaskResult>.AwaitOnCompleted(ref awaiter, ref stateMachine, ref Unsafe.As<object?, Task<VoidTaskResult>?>(ref m_task));
            }
        }

        /// <summary>Schedules the state machine to proceed to the next action when the specified awaiter completes.</summary>
        /// <typeparam name="TAwaiter">The type of the awaiter.</typeparam>
        /// <typeparam name="TStateMachine">The type of the state machine.</typeparam>
        /// <param name="awaiter">The awaiter.</param>
        /// <param name="stateMachine">The state machine.</param>
        [MethodImpl(MethodImplOptions.AggressiveInlining)]
        public void AwaitUnsafeOnCompleted<TAwaiter, TStateMachine>(ref TAwaiter awaiter, ref TStateMachine stateMachine)
            where TAwaiter : ICriticalNotifyCompletion
            where TStateMachine : IAsyncStateMachine
        {
<<<<<<< HEAD
#if FEATURE_POOLASYNCVALUETASKS
            if (AsyncTaskCache.s_valueTaskPoolingEnabled)
=======
            if (s_valueTaskPoolingEnabled)
>>>>>>> ec26ee54
            {
                AsyncValueTaskMethodBuilder<VoidTaskResult>.AwaitUnsafeOnCompleted(ref awaiter, ref stateMachine, ref Unsafe.As<object?, StateMachineBox?>(ref m_task));
            }
            else
#endif
            {
                AsyncTaskMethodBuilder<VoidTaskResult>.AwaitUnsafeOnCompleted(ref awaiter, ref stateMachine, ref Unsafe.As<object?, Task<VoidTaskResult>?>(ref m_task));
            }
        }

        /// <summary>
        /// Gets an object that may be used to uniquely identify this builder to the debugger.
        /// </summary>
        /// <remarks>
        /// This property lazily instantiates the ID in a non-thread-safe manner.
        /// It must only be used by the debugger and tracing purposes, and only in a single-threaded manner
        /// when no other threads are in the middle of accessing this or other members that lazily initialize the box.
        /// </remarks>
        internal object ObjectIdForDebugger
        {
            get
            {
                if (m_task is null)
                {
<<<<<<< HEAD
                    m_task =
#if FEATURE_POOLASYNCVALUETASKS
                        AsyncTaskCache.s_valueTaskPoolingEnabled ? (object)
=======
                    m_task = s_valueTaskPoolingEnabled ? (object)
>>>>>>> ec26ee54
                        AsyncValueTaskMethodBuilder<VoidTaskResult>.CreateWeaklyTypedStateMachineBox() :
#endif
                        AsyncTaskMethodBuilder<VoidTaskResult>.CreateWeaklyTypedStateMachineBox();
                }

                return m_task;
            }
        }

        private static bool GetPoolAsyncValueTasksSwitch() =>
            Environment.GetEnvironmentVariable("DOTNET_SYSTEM_THREADING_POOLASYNCVALUETASKS") is string value &&
            (bool.IsTrueStringIgnoreCase(value) || value == "1");

        private static int GetPoolAsyncValueTasksLimitValue() =>
            int.TryParse(Environment.GetEnvironmentVariable("DOTNET_SYSTEM_THREADING_POOLASYNCVALUETASKSLIMIT"), out int result) && result > 0 ?
                result :
                Environment.ProcessorCount * 4; // arbitrary default value
    }
}<|MERGE_RESOLUTION|>--- conflicted
+++ resolved
@@ -13,6 +13,7 @@
     [StructLayout(LayoutKind.Auto)]
     public struct AsyncValueTaskMethodBuilder
     {
+#if FEATURE_POOLASYNCVALUETASKS
         /// <summary>true if we should use reusable boxes for async completions of ValueTask methods; false if we should use tasks.</summary>
         /// <remarks>
         /// We rely on tiered compilation turning this into a const and doing dead code elimination to make checks on this efficient.
@@ -21,15 +22,12 @@
         internal static readonly bool s_valueTaskPoolingEnabled = GetPoolAsyncValueTasksSwitch();
         /// <summary>Maximum number of boxes that are allowed to be cached per state machine type.</summary>
         internal static readonly int s_valueTaskPoolingCacheSize = GetPoolAsyncValueTasksLimitValue();
+#endif
 
         /// <summary>Sentinel object used to indicate that the builder completed synchronously and successfully.</summary>
         private static readonly object s_syncSuccessSentinel = AsyncValueTaskMethodBuilder<VoidTaskResult>.s_syncSuccessSentinel;
 
-<<<<<<< HEAD
         /// <summary>The wrapped state machine box or task, based on the value of s_valueTaskPoolingEnabled.</summary>
-=======
-        /// <summary>The wrapped state machine box or task, based on the value of <see cref="s_valueTaskPoolingEnabled"/>.</summary>
->>>>>>> ec26ee54
         /// <remarks>
         /// If the operation completed synchronously and successfully, this will be <see cref="s_syncSuccessSentinel"/>.
         /// </remarks>
@@ -59,12 +57,8 @@
             {
                 m_task = s_syncSuccessSentinel;
             }
-<<<<<<< HEAD
-#if FEATURE_POOLASYNCVALUETASKS
-            else if (AsyncTaskCache.s_valueTaskPoolingEnabled)
-=======
+#if FEATURE_POOLASYNCVALUETASKS
             else if (s_valueTaskPoolingEnabled)
->>>>>>> ec26ee54
             {
                 Unsafe.As<StateMachineBox>(m_task).SetResult(default);
             }
@@ -79,12 +73,8 @@
         /// <param name="exception">The exception to bind to the task.</param>
         public void SetException(Exception exception)
         {
-<<<<<<< HEAD
-#if FEATURE_POOLASYNCVALUETASKS
-            if (AsyncTaskCache.s_valueTaskPoolingEnabled)
-=======
+#if FEATURE_POOLASYNCVALUETASKS
             if (s_valueTaskPoolingEnabled)
->>>>>>> ec26ee54
             {
                 AsyncValueTaskMethodBuilder<VoidTaskResult>.SetException(exception, ref Unsafe.As<object?, StateMachineBox?>(ref m_task));
             }
@@ -113,12 +103,8 @@
                 // "work" but in a degraded mode, as we don't know the TStateMachine type here, and thus we use a box around
                 // the interface instead.
 
-<<<<<<< HEAD
-#if FEATURE_POOLASYNCVALUETASKS
-                if (AsyncTaskCache.s_valueTaskPoolingEnabled)
-=======
+#if FEATURE_POOLASYNCVALUETASKS
                 if (s_valueTaskPoolingEnabled)
->>>>>>> ec26ee54
                 {
                     var box = Unsafe.As<StateMachineBox?>(m_task);
                     if (box is null)
@@ -149,12 +135,8 @@
             where TAwaiter : INotifyCompletion
             where TStateMachine : IAsyncStateMachine
         {
-<<<<<<< HEAD
-#if FEATURE_POOLASYNCVALUETASKS
-            if (AsyncTaskCache.s_valueTaskPoolingEnabled)
-=======
+#if FEATURE_POOLASYNCVALUETASKS
             if (s_valueTaskPoolingEnabled)
->>>>>>> ec26ee54
             {
                 AsyncValueTaskMethodBuilder<VoidTaskResult>.AwaitOnCompleted(ref awaiter, ref stateMachine, ref Unsafe.As<object?, StateMachineBox?>(ref m_task));
             }
@@ -175,12 +157,8 @@
             where TAwaiter : ICriticalNotifyCompletion
             where TStateMachine : IAsyncStateMachine
         {
-<<<<<<< HEAD
-#if FEATURE_POOLASYNCVALUETASKS
-            if (AsyncTaskCache.s_valueTaskPoolingEnabled)
-=======
+#if FEATURE_POOLASYNCVALUETASKS
             if (s_valueTaskPoolingEnabled)
->>>>>>> ec26ee54
             {
                 AsyncValueTaskMethodBuilder<VoidTaskResult>.AwaitUnsafeOnCompleted(ref awaiter, ref stateMachine, ref Unsafe.As<object?, StateMachineBox?>(ref m_task));
             }
@@ -205,13 +183,9 @@
             {
                 if (m_task is null)
                 {
-<<<<<<< HEAD
                     m_task =
 #if FEATURE_POOLASYNCVALUETASKS
-                        AsyncTaskCache.s_valueTaskPoolingEnabled ? (object)
-=======
-                    m_task = s_valueTaskPoolingEnabled ? (object)
->>>>>>> ec26ee54
+                        s_valueTaskPoolingEnabled ? (object)
                         AsyncValueTaskMethodBuilder<VoidTaskResult>.CreateWeaklyTypedStateMachineBox() :
 #endif
                         AsyncTaskMethodBuilder<VoidTaskResult>.CreateWeaklyTypedStateMachineBox();
@@ -221,6 +195,7 @@
             }
         }
 
+#if FEATURE_POOLASYNCVALUETASKS
         private static bool GetPoolAsyncValueTasksSwitch() =>
             Environment.GetEnvironmentVariable("DOTNET_SYSTEM_THREADING_POOLASYNCVALUETASKS") is string value &&
             (bool.IsTrueStringIgnoreCase(value) || value == "1");
@@ -229,5 +204,6 @@
             int.TryParse(Environment.GetEnvironmentVariable("DOTNET_SYSTEM_THREADING_POOLASYNCVALUETASKSLIMIT"), out int result) && result > 0 ?
                 result :
                 Environment.ProcessorCount * 4; // arbitrary default value
+#endif
     }
 }