<Project Sdk="Microsoft.NET.Sdk">

  <!--
    Don't include host resolver or host policy in iOS or Android runtime packs, because there is no
    shared framework on those platforms.
  -->
  <PropertyGroup>
<<<<<<< HEAD
    <ExcludeHostAssets Condition="'$(RuntimeFlavor)' == 'Mono'">true</ExcludeHostAssets>
    <ExcludeHostAssets Condition="'$(ClrNativeAot)' == 'true'">true</ExcludeHostAssets>
=======
    <ExcludeHostAssets Condition="'$(TargetsMobile)' == 'true'">true</ExcludeHostAssets>
>>>>>>> 2a234f91
  </PropertyGroup>
  <!--
    Include HostPolicy and HostResolver based on legacy packages. This can be collapsed once the
    legacy packages are no longer used.
  -->
  <Import Condition="'$(ExcludeHostAssets)' != 'true'" Project="..\..\Microsoft.NETCore.DotNetHostPolicy\Microsoft.NETCore.DotNetHostPolicy.props" />
  <Import Condition="'$(ExcludeHostAssets)' != 'true'" Project="..\..\Microsoft.NETCore.DotNetHostResolver\Microsoft.NETCore.DotNetHostResolver.props" />
</Project><|MERGE_RESOLUTION|>--- conflicted
+++ resolved
@@ -5,12 +5,8 @@
     shared framework on those platforms.
   -->
   <PropertyGroup>
-<<<<<<< HEAD
-    <ExcludeHostAssets Condition="'$(RuntimeFlavor)' == 'Mono'">true</ExcludeHostAssets>
+    <ExcludeHostAssets Condition="'$(TargetsMobile)' == 'true'">true</ExcludeHostAssets>
     <ExcludeHostAssets Condition="'$(ClrNativeAot)' == 'true'">true</ExcludeHostAssets>
-=======
-    <ExcludeHostAssets Condition="'$(TargetsMobile)' == 'true'">true</ExcludeHostAssets>
->>>>>>> 2a234f91
   </PropertyGroup>
   <!--
     Include HostPolicy and HostResolver based on legacy packages. This can be collapsed once the
