--- conflicted
+++ resolved
@@ -56,11 +56,7 @@
   <PropertyGroup>
     <!-- We always build the NativeAOT variant out of the NativeAOT branch -->
     <!-- In the future, this can be exposed as a runtimeVariant, same as Mono's LLVMJIT or LLVMAOT-->
-<<<<<<< HEAD
-    <ClrNativeAot>true</ClrNativeAot>
-=======
     <ClrNativeAot Condition="'$(BuildAllConfigurations)' != 'true'">true</ClrNativeAot>
->>>>>>> 3c109fbc
   </PropertyGroup>
 
   <PropertyGroup>
