--- conflicted
+++ resolved
@@ -3,24 +3,14 @@
   archType: ''
   osGroup: ''
   osSubgroup: ''
-<<<<<<< HEAD
   platform: ''
   uploadTests: false
   smokeTestsOnly: true
   runSingleFileTests: true
-=======
-  nameSuffix: ''
-  platform: ''
-  librariesBinArtifactName: ''
-  isOfficialBuild: false
-  uploadLibrariesTests: false
-  uploadRuntimeTests: false
->>>>>>> d984ab77
   uploadUnsignedArtifacts: false
 
 steps:
   # Build coreclr native test output
-<<<<<<< HEAD
   - ${{ if eq(parameters.osGroup, 'Windows_NT') }}:
     - script: $(Build.SourcesDirectory)/src/tests/build$(scriptExt) nativeaot skipstressdependencies $(buildConfigUpper) ${{ parameters.archType }} /p:NativeAotMultimodule=true /p:SmokeTestsOnly=${{ parameters.smokeTestsOnly }}
       displayName: Build tests
@@ -35,66 +25,13 @@
     - ${{ if ne(parameters.osGroup, 'Windows_NT') }}:
       - script: $(Build.SourcesDirectory)/src/tests/run$(scriptExt) --runnativeaottests $(buildConfigUpper) ${{ parameters.archType }}
         displayName: Run tests in single file mode
-=======
-  - ${{ if eq(parameters.uploadRuntimeTests, true) }}:
-    - script: $(Build.SourcesDirectory)/src/tests/build$(scriptExt) skipstressdependencies skipmanaged skipgeneratelayout $(buildConfigUpper) ${{ parameters.archType }}
-      displayName: Build native test components
-
-  # Copy all build output into artifacts staging directory
-  - template: /eng/pipelines/libraries/prepare-for-bin-publish.yml
-    parameters:
-      isOfficialBuild: ${{ parameters.isOfficialBuild }}
->>>>>>> d984ab77
 
   - ${{ if eq(parameters.osGroup, 'Windows_NT') }}:
     - script: $(Build.SourcesDirectory)/src/tests/run$(scriptExt) runnativeaottests nativeaotmultimodule $(buildConfigUpper) ${{ parameters.archType }}
       displayName: Run tests in multifile mode
 
-<<<<<<< HEAD
     # Upload unsigned artifacts
   - ${{ if eq(parameters.uploadUnsignedArtifacts, true) }}:
     - template: /eng/pipelines/common/upload-unsigned-artifacts-step.yml
       parameters:
-        name: ${{ parameters.platform }}
-=======
-  # Zip Test Build
-  - ${{ if eq(parameters.uploadLibrariesTests, true) }}:
-    - template: /eng/pipelines/common/upload-artifact-step.yml
-      parameters:
-        rootFolder: $(Build.SourcesDirectory)/artifacts/helix
-        includeRootFolder: true
-        archiveType: $(archiveType)
-        archiveExtension: $(archiveExtension)
-        tarCompression: $(tarCompression)
-        artifactName: libraries_test_assets_${{ parameters.osGroup }}_${{ parameters.archType }}_${{ parameters.buildConfig }}
-        displayName: Test Assets
-
-  # Zip runtime native assets for use by Tests
-  - ${{ if eq(parameters.uploadRuntimeTests, true) }}:
-    - template: /eng/pipelines/common/upload-artifact-step.yml
-      parameters:
-        rootFolder: $(Build.SourcesDirectory)/artifacts/tests/coreclr/obj/${{ parameters.osGroup }}.${{ parameters.archType }}.$(buildConfigUpper)
-        includeRootFolder: false
-        archiveType: $(archiveType)
-        tarCompression: $(tarCompression)
-        archiveExtension: $(archiveExtension)
-        artifactName: CoreCLRNativeTestArtifacts_${{ parameters.osGroup }}${{ parameters.osSubgroup }}_${{ parameters.archType }}_${{ parameters.buildConfig }}
-        displayName: 'native test components'
-
-  # Zip Libraries Build Output
-  - template: /eng/pipelines/common/upload-artifact-step.yml
-    parameters:
-      rootFolder: $(Build.ArtifactStagingDirectory)/artifacts
-      archiveType: $(archiveType)
-      tarCompression: $(tarCompression)
-      includeRootFolder: false
-      archiveExtension: $(archiveExtension)
-      artifactName: ${{ coalesce(parameters.librariesBinArtifactName, format('libraries_bin_{0}{1}_{2}_{3}', parameters.osGroup, parameters.osSubgroup, parameters.archType, parameters.buildConfig)) }}
-      displayName: Build Assets
-
-  # Upload unsigned artifacts
-  - ${{ if eq(parameters.uploadUnsignedArtifacts, true) }}:
-    - template: /eng/pipelines/common/upload-unsigned-artifacts-step.yml
-      parameters:
-        name: ${{ parameters.platform }}${{ parameters.nameSuffix }}
->>>>>>> d984ab77
+        name: ${{ parameters.platform }}