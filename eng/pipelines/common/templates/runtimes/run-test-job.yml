--- conflicted
+++ resolved
@@ -53,15 +53,9 @@
 
     ${{ if eq(parameters.dependsOn[0], '') }}:
       dependsOn:
-<<<<<<< HEAD
-      - ${{ if eq(parameters.testGroup, 'innerloop') }}:
-        - '${{ parameters.runtimeFlavor }}_common_test_build_p0_AnyOS_AnyCPU_${{parameters.buildConfig }}'
-      - ${{ if ne(parameters.testGroup, 'innerloop') }}:
-=======
       - ${{ if in(parameters.testGroup, 'innerloop', 'clrinterpreter') }}:
         - '${{ parameters.runtimeFlavor }}_common_test_build_p0_AnyOS_AnyCPU_${{parameters.buildConfig }}'
       - ${{ if notIn(parameters.testGroup, 'innerloop', 'clrinterpreter') }}:
->>>>>>> ea826291
         - '${{ parameters.runtimeFlavor }}_common_test_build_p1_AnyOS_AnyCPU_${{parameters.buildConfig }}'
       - ${{ if ne(parameters.stagedBuild, true) }}:
         - ${{ format('{0}_{1}_product_build_{2}{3}_{4}_{5}', parameters.runtimeFlavor, parameters.runtimeVariant, parameters.osGroup, parameters.osSubgroup, parameters.archType, parameters.buildConfig) }}
